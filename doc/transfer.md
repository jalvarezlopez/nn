--- conflicted
+++ resolved
@@ -231,8 +231,6 @@
 ```
 ![](image/tanh.png)
 
-<<<<<<< HEAD
-=======
 <a name="nn.ReLU"/>
 ## ReLU ##
 
@@ -250,17 +248,12 @@
 ```
 ![](image/relu.png)
 
->>>>>>> 437c4940
 <a name="nn.AddConstant"/>
 ## AddConstant ##
 
 Adds a (non-learnable) scalar constant.  This module is sometimes useful for debuggging purposes:  `f(x)` = `x + k`, where `k` is a scalar.
 
-<<<<<<< HEAD
-<a name="nn.MullConstant"/>
-=======
 <a name="nn.MulConstant"/>
->>>>>>> 437c4940
 ## MulConstant ##
 
 Multiplies input tensor by a (non-learnable) scalar constant.  This module is sometimes useful for debuggging purposes:  `f(x)` = `k * x`, where `k` is a scalar.
